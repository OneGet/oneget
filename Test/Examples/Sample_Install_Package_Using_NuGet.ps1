#
# Copyright (c) Microsoft Corporation.
#
# THE SOFTWARE IS PROVIDED "AS IS", WITHOUT WARRANTY OF ANY KIND, EXPRESS OR
# IMPLIED, INCLUDING BUT NOT LIMITED TO THE WARRANTIES OF MERCHANTABILITY,
# FITNESS FOR A PARTICULAR PURPOSE AND NONINFRINGEMENT. IN NO EVENT SHALL THE
# AUTHORS OR COPYRIGHT HOLDERS BE LIABLE FOR ANY CLAIM, DAMAGES OR OTHER
# LIABILITY, WHETHER IN AN ACTION OF CONTRACT, TORT OR OTHERWISE, ARISING FROM,
# OUT OF OR IN CONNECTION WITH THE SOFTWARE OR THE USE OR OTHER DEALINGS IN
# THE SOFTWARE.
#

# DSC configuration example for generice PackageManagement DSC resource
# which uses NuGet Provider

configuration Sample_Install_Package_Using_NuGet
{
    param
    (
        #Target nodes to apply the configuration
        [string[]]$NodeName = 'localhost',

        #Name of the package to be installed
        [Parameter(Mandatory)]
        [string]$Name,

        #Destination path for the package
        [Parameter(Mandatory)]
        [string]$DestinationPath,
        
        #Version of the package to be installed
        [string]$RequiredVersion,

        #Source location where the package download from
        [string]$Source,

        #Whether the source is Trusted or Untrusted
        [string]$InstallationPolicy
    )

<<<<<<< HEAD
    Import-DscResource -Module PackageManagement -ModuleVersion 1.1.5.0
=======
    Import-DscResource -Module PackageManagement -ModuleVersion 1.1.6.0
>>>>>>> 56af800b

    Node $NodeName
    {
        
        #register package source       
        PackageManagementSource SourceRepository
        {

            Ensure      = "Present"
            Name        = "MyNuget"
            ProviderName= "Nuget"
            SourceLocation   = "http://nuget.org/api/v2/"  
            InstallationPolicy ="Trusted"
        }   
        
        #Install a package from Nuget repository
        PackageManagement NugetPackage
        {
            Ensure               = "Present" 
            Name                 = $Name
            AdditionalParameters = @{"Destination" = $DestinationPath}
            RequiredVersion      = "2.0.1"
            DependsOn            = "[PackageManagementSource]SourceRepository"
        }                               
    } 
}


#Compile it
Sample_Install_Package_Using_NuGet -Name "JQuery" -DestinationPath "$env:HomeDrive\test\test"

#Run it
Start-DscConfiguration -path .\Sample_Install_Package_Using_NuGet -wait -Verbose -force <|MERGE_RESOLUTION|>--- conflicted
+++ resolved
@@ -38,11 +38,7 @@
         [string]$InstallationPolicy
     )
 
-<<<<<<< HEAD
-    Import-DscResource -Module PackageManagement -ModuleVersion 1.1.5.0
-=======
     Import-DscResource -Module PackageManagement -ModuleVersion 1.1.6.0
->>>>>>> 56af800b
 
     Node $NodeName
     {
