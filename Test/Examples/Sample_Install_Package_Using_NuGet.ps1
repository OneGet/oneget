--- conflicted
+++ resolved
@@ -38,11 +38,7 @@
         [string]$InstallationPolicy
     )
 
-<<<<<<< HEAD
-    Import-DscResource -Module PackageManagement -ModuleVersion 1.3.1
-=======
     Import-DscResource -Module PackageManagement -ModuleVersion 1.3.2
->>>>>>> a1970f53
 
     Node $NodeName
     {
