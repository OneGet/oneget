--- conflicted
+++ resolved
@@ -2,11 +2,7 @@
 
 Describe "Legacy tests" -Tags "Legacy" {
     It "Can import on legacy PowerShell Core" -Skip:((-not $IsLegacyTestRun)) {
-<<<<<<< HEAD
-        try { Import-Module PackageManagement -RequiredVersion 1.1.7.0 } catch {}
-=======
         try { Import-Module PackageManagement -RequiredVersion 1.2.0.0 } catch {}
->>>>>>> 099781f9
         Get-Module PackageManagement | should not benullorempty
     }
 }