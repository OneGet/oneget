--- conflicted
+++ resolved
@@ -53,11 +53,7 @@
         [string]$DestinationPath       
     )
 
-<<<<<<< HEAD
-    Import-DscResource -Module PackageManagement -ModuleVersion 1.3.1
-=======
     Import-DscResource -Module PackageManagement -ModuleVersion 1.3.2
->>>>>>> a1970f53
 
     Node "localhost"
     {
