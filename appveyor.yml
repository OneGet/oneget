version: 1.0.{build}
os:
  - WMF 5
environment:
  matrix:
    - test_framework: fullclr
    - test_framework: coreclr
configuration: Release
platform: Any CPU

init:
  - ps: iex ((new-object net.webclient).DownloadString('https://raw.githubusercontent.com/appveyor/ci/master/scripts/enable-rdp.ps1'))

# Install Pester
install: 
  - cinst -y pester
clone_folder: c:\projects\oneget
build_script:
  - git submodule update --init
  - ps: nuget locals all -clear
  - ps: import-module c:\projects\oneget\test\TestUtility.psm1 -force
<<<<<<< HEAD
  - ps: cd .\src; .\bootstrap.ps1; .\build.ps1 -framework "net451" Release -EmbedProviderManifest; .\build.ps1 -framework "netcoreapp2.0" Release -EmbedProviderManifest; .\build.ps1 -framework "netstandard1.6" Release -EmbedProviderManifest
=======
  - ps: cd .\src; .\bootstrap.ps1; .\build.ps1 -framework "net452" Release -EmbedProviderManifest; .\build.ps1 -framework "netcoreapp2.0" Release -EmbedProviderManifest; .\build.ps1 -framework "netstandard1.6" Release -EmbedProviderManifest
>>>>>>> 90808d75

deploy_script: 
  - ps: |
      # Creating NuGet package artifact
      $testframeworkEnv = [System.Environment]::GetEnvironmentVariable("test_framework")
      if ($testframeworkEnv -eq "coreclr")
      {
            Import-Module PackageManagement -force
            Get-Module -Name PackageManagement
            Get-PackageProvider -Name NuGet -Force
            Register-PSRepository -Name Local -SourceLocation C:\projects\oneget\src\out -verbose 
            Publish-Module -path C:\projects\oneget\src\out\PackageManagement -Repository Local -verbose
            $nuGetPackageName=(Get-ChildItem C:\projects\oneget\src\out\PackageManagement*.nupkg).Name

            @(
                  # You can add other artifacts here
                  "C:\projects\oneget\src\out\OneGet.FullClr.zip",
                  "C:\projects\oneget\src\out\OneGet.CoreClr.zip",
                  "C:\projects\oneget\src\out\$nuGetPackageName"
            ) | % { 
                   Write-Host "Pushing package $_ as Appveyor artifact"
                  Push-AppveyorArtifact $_
            }
      }

test_script:
  - ps: |
     & "c:\projects\oneget\Test\run-tests.ps1" -nugetApiVersion all<|MERGE_RESOLUTION|>--- conflicted
+++ resolved
@@ -19,11 +19,7 @@
   - git submodule update --init
   - ps: nuget locals all -clear
   - ps: import-module c:\projects\oneget\test\TestUtility.psm1 -force
-<<<<<<< HEAD
-  - ps: cd .\src; .\bootstrap.ps1; .\build.ps1 -framework "net451" Release -EmbedProviderManifest; .\build.ps1 -framework "netcoreapp2.0" Release -EmbedProviderManifest; .\build.ps1 -framework "netstandard1.6" Release -EmbedProviderManifest
-=======
   - ps: cd .\src; .\bootstrap.ps1; .\build.ps1 -framework "net452" Release -EmbedProviderManifest; .\build.ps1 -framework "netcoreapp2.0" Release -EmbedProviderManifest; .\build.ps1 -framework "netstandard1.6" Release -EmbedProviderManifest
->>>>>>> 90808d75
 
 deploy_script: 
   - ps: |
