﻿// 
//  Copyright (c) Microsoft Corporation. All rights reserved. 
//  Licensed under the Apache License, Version 2.0 (the "License");
//  you may not use this file except in compliance with the License.
//  You may obtain a copy of the License at
//  http://www.apache.org/licenses/LICENSE-2.0
//  
//  Unless required by applicable law or agreed to in writing, software
//  distributed under the License is distributed on an "AS IS" BASIS,
//  WITHOUT WARRANTIES OR CONDITIONS OF ANY KIND, either express or implied.
//  See the License for the specific language governing permissions and
//  limitations under the License.
//  

namespace OneGet.PowerShell.Module.Test {
    using System;
<<<<<<< HEAD
    using System.CodeDom.Compiler;
    using System.Collections;
=======
>>>>>>> 078960ab
    using System.Collections.Generic;
    using System.IO;
    using System.Linq;
    using System.Management.Automation;
    using System.Xml;
    using Microsoft.OneGet.Utility.Extensions;
    using Microsoft.OneGet.Utility.Platform;
    using Microsoft.OneGet.Utility.PowerShell;
    using Xunit;

    public class TestDynamicPowerShell {
        private string NuGetPath {
            get {
                var systemBase = KnownFolders.GetFolderPath(KnownFolder.CommonApplicationData);
                Assert.False(string.IsNullOrEmpty(systemBase), "Known Folder CommonApplicationData is null");

                var nugets = NugetsInPath(Path.Combine(systemBase, "oneget", "ProviderAssemblies"));
                var first = nugets.FirstOrDefault();
                if (first != null) {
                    return first;
                }

<<<<<<< HEAD
        [Fact]
        public void TestGetPackageProvider() {
            var PS = NewPowerShellSession;

            DynamicPowershellResult result = PS.GetPackageProvider(IsTesting:true);
            var i = result.ToArray();
            PrintItems(i);
        }

        [Fact]
        public void TestFindPackage() {
            var PS = NewPowerShellSession;

            DynamicPowershellResult result = PS.FindPackage(IsTesting:true);
            var i = result.ToArray();
            PrintItems(i);
        }

        [Fact]
        public void TestFindPackageValidName() {
            var PS = NewPowerShellSession;

            DynamicPowershellResult result = PS.FindPackage(Name: "Nuget", IsTesting: true);
            var i = result.ToArray();
            PrintItems(i);
        }

        [Fact]
        public void TestFindPackageInvalidName() {
            var PS = NewPowerShellSession;

            DynamicPowershellResult result = PS.FindPackage(Name: "1THIS_3SHOULD_5NEVER_7BE_9FOUND_11EVER", IsTesting:true);
            Assert.True(result.IsFailing);
        }

        [Fact]
        public void TestFindPackageValidProvider() {
            var PS = NewPowerShellSession;

            DynamicPowershellResult result = PS.FindPackage(ProviderName: "Nuget", IsTesting: true); 
            var i = result.ToArray();
            PrintItems(i);
        }
=======
                var userBase = KnownFolders.GetFolderPath(KnownFolder.LocalApplicationData);
                Assert.False(string.IsNullOrEmpty(userBase));

                nugets = NugetsInPath(Path.Combine(userBase, "oneget", "ProviderAssemblies"));
                first = nugets.FirstOrDefault();
                if (first != null) {
                    return first;
                }

                return null;
            }
        }

        private bool IsNuGetInstalled {
            get {
                return NuGetPath != null;
            }
        }

        private dynamic NewPowerShellSession {
            get {
                dynamic p = new DynamicPowershell();
                DynamicPowershellResult result = p.ImportModule(".\\oneget.psd1");
                Assert.False(result.IsFailing, "unable to import '.\\oneget.psd1  (PWD:'{0}')".format(Environment.CurrentDirectory));
                return p;
            }
        }

        [Fact]
        public void TestGetPackageProvider() {
            
            var PS = NewPowerShellSession;
            
            DynamicPowershellResult result = PS.GetPackageProvider();
            var items = result.ToArray();
>>>>>>> 078960ab

        [Fact]
        //TODO
        //Has warning, not error, impossible to check at the moment. [BUG]
        public void TestFindPackageInvalidProvider() {
            var PS = NewPowerShellSession;

            DynamicPowershellResult result = PS.FindPackage(ProviderName: "1THIS_3SHOULD_5NEVER_7BE_9FOUND_11EVER", IsTesting: true);
            Assert.True(result.Success); 
           
        }

        [Fact]
        public void TestFindPackageMaxVersion() {
            var PS = NewPowerShellSession;

            DynamicPowershellResult maxResult = PS.FindPackage(Name: "Nuget", MaximumVersion: "1.5", IsTesting: true);
            Assert.False(maxResult.IsFailing);
        }

        [Fact]
        public void TestFindPackageNegMaxVersion() {
            var PS = NewPowerShellSession;

            DynamicPowershellResult maxResult = PS.FindPackage(Name: "Nuget", MaximumVersion: "-1.5", IsTesting: true);
            Assert.True(maxResult.IsFailing);
        }

        [Fact]
        public void TestFindPackageMinVersion() {
            var PS = NewPowerShellSession;

            DynamicPowershellResult minResult = PS.FindPackage(Name: "Nuget", Version: "1.5", IsTesting: true);
            Assert.False(minResult.IsFailing);
        }

        [Fact]
        public void TestFindPackageNegMinVersion()
        {
            var PS = NewPowerShellSession;

            DynamicPowershellResult minResult = PS.FindPackage(Name: "Nuget", Version: "-1.5", IsTesting: true);
            Assert.True(minResult.IsFailing);
        }

        [Fact]
        public void TestFindPackageReqVersion() {
            var PS = NewPowerShellSession;

            DynamicPowershellResult reqResult = PS.FindPackage(Name: "Nuget", RequiredVersion: "1.5", IsTesting: true);
            Assert.False(reqResult.IsFailing);
        }

        [Fact]
        public void TestFindPackageNegReqVersion()
        {
            var PS = NewPowerShellSession;

            DynamicPowershellResult reqResult = PS.FindPackage(Name: "Nuget", RequiredVersion: "-1.5", IsTesting: true);
            Assert.True(reqResult.IsFailing);
        }

        [Fact]
        public void TestFindPackageAllVersion() {
            var PS = NewPowerShellSession;

            DynamicPowershellResult allResult = PS.FindPackage(Name: "Nuget", AllVersions: true, IsTesting: true);
            Assert.False(allResult.IsFailing);
        }

        [Fact]
        public void TestFindPackageRequiredVersionFail() {
            var PS = NewPowerShellSession;
            
            DynamicPowershellResult result = PS.FindPackage(Name: "Nuget", Version: "1.0", MaximumVersion: "1.5", RequiredVersion: "2.0", IsTesting: true);
            Assert.True(result.IsFailing);
        }

        [Fact]
        public void TestFindPackageAllVersionFail() {
            var PS = NewPowerShellSession;
            
            DynamicPowershellResult result = PS.FindPackage(Name: "Nuget", Version: "1.0", MaximumVersion: "1.5", AllVersion: "2.0", IsTesting: true);
            Assert.True(result.IsFailing);
        }
        [Fact]
        public void TestFindPackageMismatchedVersions() {
            var PS = NewPowerShellSession;

            DynamicPowershellResult result = PS.FindPackage(Name: "Nuget", Version: "1.5", MaximumVersion: "1.0", IsTesting: true);
            Assert.True(result.IsFailing);
        }

        [Fact]
        public void TestSavePackage() {
            var PS = NewPowerShellSession;
            DeleteAdeptNuget();
            DynamicPowershellResult result = PS.SavePackage(Name: "Adept.NugetRunner", Destination: "c:\\temp", IsTesting: true);
            Assert.True(File.Exists("C:\\temp\\Adept.NuGetRunner.1.0.0.2.nupkg"));
            DeleteAdeptNuget();
        }

        [Fact]
        public void TestSavePackageMinVersion()
        {
            var PS = NewPowerShellSession;
            DeleteAdeptNuget();
            DynamicPowershellResult result = PS.SavePackage(Name: "Adept.NugetRunner", Destination: "c:\\temp", Version: "1.0", IsTesting: true);
            Assert.True(File.Exists("C:\\temp\\Adept.NuGetRunner.1.0.0.2.nupkg"));
            DeleteAdeptNuget();
        }

        [Fact]
        public void TestSavePackageMaxVersion()
        {
            var PS = NewPowerShellSession;
            DeleteAdeptNuget();
            DynamicPowershellResult result = PS.SavePackage(Name: "Adept.NugetRunner", Destination: "c:\\temp", MaximumVersion: "1.0", IsTesting: true);
            Assert.True(File.Exists("C:\\temp\\Adept.NuGetRunner.1.0.nupkg"));
            DeleteAdeptNuget();
        }

        [Fact]
        public void TestSavePackageReqVersion()
        {
            var PS = NewPowerShellSession;
            DeleteAdeptNuget();
            DynamicPowershellResult result = PS.SavePackage(Name: "Adept.NugetRunner", Destination: "c:\\temp", RequiredVersion: "1.0", IsTesting: true);
            Assert.True(File.Exists("C:\\temp\\Adept.NuGetRunner.1.0.nupkg"));
            DeleteAdeptNuget();
        }

        [Fact]
        public void TestSavePackageMismatchedVersions()
        {
            var PS = NewPowerShellSession;
            DeleteAdeptNuget();
            DynamicPowershellResult result = PS.SavePackage(Name: "Adept.NugetRunner", Destination: "c:\\temp", MaximumVersion: "1.0", Version: "1.0.0.2", IsTesting: true);
            Assert.True(result.IsFailing);
        }

        [Fact]
        public void TestGetPackageProviderName() {
            var PS = NewPowerShellSession;

            DynamicPowershellResult result = PS.GetPackageProvider(Name: "NuGet", ForceBootstrap: true, IsTesting: true);
            Assert.False(result.IsFailing);

            var items = result.ToArray();
            Assert.Equal(1, items.Length);
        }

<<<<<<< HEAD

        private void DeleteAdeptNuget() {
            const string folderPath = @"C:\\temp";
            const string filesToDelete = "*NuGet*";
            string[] fileList = Directory.GetFiles(folderPath, filesToDelete);
            foreach (string file in fileList)
            {
                File.Delete(file);
            }
        }
=======
>>>>>>> 078960ab
        private bool IsDllOrExe(string path) {
            return path.ToLower().EndsWith(".exe") || path.ToLower().EndsWith(".dll");
        }

        private void PrintItems(dynamic items) {
            foreach (var i in items)
            {
                Console.WriteLine(i.Name);
            }
        }

        private IEnumerable<string> FilenameContains(IEnumerable<string> paths, string value) {
            foreach (var item in paths) {
                if (item.IndexOf(value, StringComparison.OrdinalIgnoreCase) > -1) {
                    yield return item;
                }
            }
        }

        private IEnumerable<string> NugetsInPath(string folder) {
            if (Directory.Exists(folder)) {
                var files = Directory.EnumerateFiles(folder).ToArray();

                return FilenameContains(files, "nuget").Where(IsDllOrExe);
            }
            return Enumerable.Empty<string>();
        }

        private void DeleteNuGet() {
            var systemBase = KnownFolders.GetFolderPath(KnownFolder.CommonApplicationData);
            Assert.False(string.IsNullOrEmpty(systemBase));

            var nugets = NugetsInPath(Path.Combine(systemBase, "oneget", "ProviderAssemblies"));
            foreach (var nuget in nugets) {
                nuget.TryHardToDelete();
            }

            var userBase = KnownFolders.GetFolderPath(KnownFolder.LocalApplicationData);
            Assert.False(string.IsNullOrEmpty(userBase));

            nugets = NugetsInPath(Path.Combine(userBase, "oneget", "ProviderAssemblies"));
            foreach (var nuget in nugets) {
                nuget.TryHardToDelete();
            }
        }

        [Fact]
        public void TestBootstrapNuGet() {
            // delete any copies of nuget if they are installed.
            if (IsNuGetInstalled) {
                DeleteNuGet();
            }

            // verify that nuget is not installed.
            Assert.False(IsNuGetInstalled, "NuGet is still installed at :".format(NuGetPath));

            var PS = NewPowerShellSession;

            // ask onget for the nuget package provider, bootstrapping if necessary
            DynamicPowershellResult result = PS.GetPackageProvider(Name: "NuGet", ForceBootstrap: true, IsTesting: true);
            Assert.False(result.IsFailing);

            // did we get back one item?
            var items = result.ToArray();
            Assert.Equal(1, items.Length);

            // and is the nuget.exe where we expect it?
            Assert.True(IsNuGetInstalled);
        }
    }
}<|MERGE_RESOLUTION|>--- conflicted
+++ resolved
@@ -1,360 +1,344 @@
-﻿// 
-//  Copyright (c) Microsoft Corporation. All rights reserved. 
-//  Licensed under the Apache License, Version 2.0 (the "License");
-//  you may not use this file except in compliance with the License.
-//  You may obtain a copy of the License at
-//  http://www.apache.org/licenses/LICENSE-2.0
-//  
-//  Unless required by applicable law or agreed to in writing, software
-//  distributed under the License is distributed on an "AS IS" BASIS,
-//  WITHOUT WARRANTIES OR CONDITIONS OF ANY KIND, either express or implied.
-//  See the License for the specific language governing permissions and
-//  limitations under the License.
-//  
-
-namespace OneGet.PowerShell.Module.Test {
-    using System;
-<<<<<<< HEAD
-    using System.CodeDom.Compiler;
-    using System.Collections;
-=======
->>>>>>> 078960ab
-    using System.Collections.Generic;
-    using System.IO;
-    using System.Linq;
-    using System.Management.Automation;
-    using System.Xml;
-    using Microsoft.OneGet.Utility.Extensions;
-    using Microsoft.OneGet.Utility.Platform;
-    using Microsoft.OneGet.Utility.PowerShell;
-    using Xunit;
-
-    public class TestDynamicPowerShell {
-        private string NuGetPath {
-            get {
-                var systemBase = KnownFolders.GetFolderPath(KnownFolder.CommonApplicationData);
-                Assert.False(string.IsNullOrEmpty(systemBase), "Known Folder CommonApplicationData is null");
-
-                var nugets = NugetsInPath(Path.Combine(systemBase, "oneget", "ProviderAssemblies"));
-                var first = nugets.FirstOrDefault();
-                if (first != null) {
-                    return first;
-                }
-
-<<<<<<< HEAD
-        [Fact]
-        public void TestGetPackageProvider() {
-            var PS = NewPowerShellSession;
-
-            DynamicPowershellResult result = PS.GetPackageProvider(IsTesting:true);
-            var i = result.ToArray();
-            PrintItems(i);
-        }
-
-        [Fact]
-        public void TestFindPackage() {
-            var PS = NewPowerShellSession;
-
-            DynamicPowershellResult result = PS.FindPackage(IsTesting:true);
-            var i = result.ToArray();
-            PrintItems(i);
-        }
-
-        [Fact]
-        public void TestFindPackageValidName() {
-            var PS = NewPowerShellSession;
-
-            DynamicPowershellResult result = PS.FindPackage(Name: "Nuget", IsTesting: true);
-            var i = result.ToArray();
-            PrintItems(i);
-        }
-
-        [Fact]
-        public void TestFindPackageInvalidName() {
-            var PS = NewPowerShellSession;
-
-            DynamicPowershellResult result = PS.FindPackage(Name: "1THIS_3SHOULD_5NEVER_7BE_9FOUND_11EVER", IsTesting:true);
-            Assert.True(result.IsFailing);
-        }
-
-        [Fact]
-        public void TestFindPackageValidProvider() {
-            var PS = NewPowerShellSession;
-
-            DynamicPowershellResult result = PS.FindPackage(ProviderName: "Nuget", IsTesting: true); 
-            var i = result.ToArray();
-            PrintItems(i);
-        }
-=======
-                var userBase = KnownFolders.GetFolderPath(KnownFolder.LocalApplicationData);
-                Assert.False(string.IsNullOrEmpty(userBase));
-
-                nugets = NugetsInPath(Path.Combine(userBase, "oneget", "ProviderAssemblies"));
-                first = nugets.FirstOrDefault();
-                if (first != null) {
-                    return first;
-                }
-
-                return null;
-            }
-        }
-
-        private bool IsNuGetInstalled {
-            get {
-                return NuGetPath != null;
-            }
-        }
-
-        private dynamic NewPowerShellSession {
-            get {
-                dynamic p = new DynamicPowershell();
-                DynamicPowershellResult result = p.ImportModule(".\\oneget.psd1");
-                Assert.False(result.IsFailing, "unable to import '.\\oneget.psd1  (PWD:'{0}')".format(Environment.CurrentDirectory));
-                return p;
-            }
-        }
-
-        [Fact]
-        public void TestGetPackageProvider() {
-            
-            var PS = NewPowerShellSession;
-            
-            DynamicPowershellResult result = PS.GetPackageProvider();
-            var items = result.ToArray();
->>>>>>> 078960ab
-
-        [Fact]
-        //TODO
-        //Has warning, not error, impossible to check at the moment. [BUG]
-        public void TestFindPackageInvalidProvider() {
-            var PS = NewPowerShellSession;
-
-            DynamicPowershellResult result = PS.FindPackage(ProviderName: "1THIS_3SHOULD_5NEVER_7BE_9FOUND_11EVER", IsTesting: true);
-            Assert.True(result.Success); 
-           
-        }
-
-        [Fact]
-        public void TestFindPackageMaxVersion() {
-            var PS = NewPowerShellSession;
-
-            DynamicPowershellResult maxResult = PS.FindPackage(Name: "Nuget", MaximumVersion: "1.5", IsTesting: true);
-            Assert.False(maxResult.IsFailing);
-        }
-
-        [Fact]
-        public void TestFindPackageNegMaxVersion() {
-            var PS = NewPowerShellSession;
-
-            DynamicPowershellResult maxResult = PS.FindPackage(Name: "Nuget", MaximumVersion: "-1.5", IsTesting: true);
-            Assert.True(maxResult.IsFailing);
-        }
-
-        [Fact]
-        public void TestFindPackageMinVersion() {
-            var PS = NewPowerShellSession;
-
-            DynamicPowershellResult minResult = PS.FindPackage(Name: "Nuget", Version: "1.5", IsTesting: true);
-            Assert.False(minResult.IsFailing);
-        }
-
-        [Fact]
-        public void TestFindPackageNegMinVersion()
-        {
-            var PS = NewPowerShellSession;
-
-            DynamicPowershellResult minResult = PS.FindPackage(Name: "Nuget", Version: "-1.5", IsTesting: true);
-            Assert.True(minResult.IsFailing);
-        }
-
-        [Fact]
-        public void TestFindPackageReqVersion() {
-            var PS = NewPowerShellSession;
-
-            DynamicPowershellResult reqResult = PS.FindPackage(Name: "Nuget", RequiredVersion: "1.5", IsTesting: true);
-            Assert.False(reqResult.IsFailing);
-        }
-
-        [Fact]
-        public void TestFindPackageNegReqVersion()
-        {
-            var PS = NewPowerShellSession;
-
-            DynamicPowershellResult reqResult = PS.FindPackage(Name: "Nuget", RequiredVersion: "-1.5", IsTesting: true);
-            Assert.True(reqResult.IsFailing);
-        }
-
-        [Fact]
-        public void TestFindPackageAllVersion() {
-            var PS = NewPowerShellSession;
-
-            DynamicPowershellResult allResult = PS.FindPackage(Name: "Nuget", AllVersions: true, IsTesting: true);
-            Assert.False(allResult.IsFailing);
-        }
-
-        [Fact]
-        public void TestFindPackageRequiredVersionFail() {
-            var PS = NewPowerShellSession;
-            
-            DynamicPowershellResult result = PS.FindPackage(Name: "Nuget", Version: "1.0", MaximumVersion: "1.5", RequiredVersion: "2.0", IsTesting: true);
-            Assert.True(result.IsFailing);
-        }
-
-        [Fact]
-        public void TestFindPackageAllVersionFail() {
-            var PS = NewPowerShellSession;
-            
-            DynamicPowershellResult result = PS.FindPackage(Name: "Nuget", Version: "1.0", MaximumVersion: "1.5", AllVersion: "2.0", IsTesting: true);
-            Assert.True(result.IsFailing);
-        }
-        [Fact]
-        public void TestFindPackageMismatchedVersions() {
-            var PS = NewPowerShellSession;
-
-            DynamicPowershellResult result = PS.FindPackage(Name: "Nuget", Version: "1.5", MaximumVersion: "1.0", IsTesting: true);
-            Assert.True(result.IsFailing);
-        }
-
-        [Fact]
-        public void TestSavePackage() {
-            var PS = NewPowerShellSession;
-            DeleteAdeptNuget();
-            DynamicPowershellResult result = PS.SavePackage(Name: "Adept.NugetRunner", Destination: "c:\\temp", IsTesting: true);
-            Assert.True(File.Exists("C:\\temp\\Adept.NuGetRunner.1.0.0.2.nupkg"));
-            DeleteAdeptNuget();
-        }
-
-        [Fact]
-        public void TestSavePackageMinVersion()
-        {
-            var PS = NewPowerShellSession;
-            DeleteAdeptNuget();
-            DynamicPowershellResult result = PS.SavePackage(Name: "Adept.NugetRunner", Destination: "c:\\temp", Version: "1.0", IsTesting: true);
-            Assert.True(File.Exists("C:\\temp\\Adept.NuGetRunner.1.0.0.2.nupkg"));
-            DeleteAdeptNuget();
-        }
-
-        [Fact]
-        public void TestSavePackageMaxVersion()
-        {
-            var PS = NewPowerShellSession;
-            DeleteAdeptNuget();
-            DynamicPowershellResult result = PS.SavePackage(Name: "Adept.NugetRunner", Destination: "c:\\temp", MaximumVersion: "1.0", IsTesting: true);
-            Assert.True(File.Exists("C:\\temp\\Adept.NuGetRunner.1.0.nupkg"));
-            DeleteAdeptNuget();
-        }
-
-        [Fact]
-        public void TestSavePackageReqVersion()
-        {
-            var PS = NewPowerShellSession;
-            DeleteAdeptNuget();
-            DynamicPowershellResult result = PS.SavePackage(Name: "Adept.NugetRunner", Destination: "c:\\temp", RequiredVersion: "1.0", IsTesting: true);
-            Assert.True(File.Exists("C:\\temp\\Adept.NuGetRunner.1.0.nupkg"));
-            DeleteAdeptNuget();
-        }
-
-        [Fact]
-        public void TestSavePackageMismatchedVersions()
-        {
-            var PS = NewPowerShellSession;
-            DeleteAdeptNuget();
-            DynamicPowershellResult result = PS.SavePackage(Name: "Adept.NugetRunner", Destination: "c:\\temp", MaximumVersion: "1.0", Version: "1.0.0.2", IsTesting: true);
-            Assert.True(result.IsFailing);
-        }
-
-        [Fact]
-        public void TestGetPackageProviderName() {
-            var PS = NewPowerShellSession;
-
-            DynamicPowershellResult result = PS.GetPackageProvider(Name: "NuGet", ForceBootstrap: true, IsTesting: true);
-            Assert.False(result.IsFailing);
-
-            var items = result.ToArray();
-            Assert.Equal(1, items.Length);
-        }
-
-<<<<<<< HEAD
-
-        private void DeleteAdeptNuget() {
-            const string folderPath = @"C:\\temp";
-            const string filesToDelete = "*NuGet*";
-            string[] fileList = Directory.GetFiles(folderPath, filesToDelete);
-            foreach (string file in fileList)
-            {
-                File.Delete(file);
-            }
-        }
-=======
->>>>>>> 078960ab
-        private bool IsDllOrExe(string path) {
-            return path.ToLower().EndsWith(".exe") || path.ToLower().EndsWith(".dll");
-        }
-
-        private void PrintItems(dynamic items) {
-            foreach (var i in items)
-            {
-                Console.WriteLine(i.Name);
-            }
-        }
-
-        private IEnumerable<string> FilenameContains(IEnumerable<string> paths, string value) {
-            foreach (var item in paths) {
-                if (item.IndexOf(value, StringComparison.OrdinalIgnoreCase) > -1) {
-                    yield return item;
-                }
-            }
-        }
-
-        private IEnumerable<string> NugetsInPath(string folder) {
-            if (Directory.Exists(folder)) {
-                var files = Directory.EnumerateFiles(folder).ToArray();
-
-                return FilenameContains(files, "nuget").Where(IsDllOrExe);
-            }
-            return Enumerable.Empty<string>();
-        }
-
-        private void DeleteNuGet() {
-            var systemBase = KnownFolders.GetFolderPath(KnownFolder.CommonApplicationData);
-            Assert.False(string.IsNullOrEmpty(systemBase));
-
-            var nugets = NugetsInPath(Path.Combine(systemBase, "oneget", "ProviderAssemblies"));
-            foreach (var nuget in nugets) {
-                nuget.TryHardToDelete();
-            }
-
-            var userBase = KnownFolders.GetFolderPath(KnownFolder.LocalApplicationData);
-            Assert.False(string.IsNullOrEmpty(userBase));
-
-            nugets = NugetsInPath(Path.Combine(userBase, "oneget", "ProviderAssemblies"));
-            foreach (var nuget in nugets) {
-                nuget.TryHardToDelete();
-            }
-        }
-
-        [Fact]
-        public void TestBootstrapNuGet() {
-            // delete any copies of nuget if they are installed.
-            if (IsNuGetInstalled) {
-                DeleteNuGet();
-            }
-
-            // verify that nuget is not installed.
-            Assert.False(IsNuGetInstalled, "NuGet is still installed at :".format(NuGetPath));
-
-            var PS = NewPowerShellSession;
-
-            // ask onget for the nuget package provider, bootstrapping if necessary
-            DynamicPowershellResult result = PS.GetPackageProvider(Name: "NuGet", ForceBootstrap: true, IsTesting: true);
-            Assert.False(result.IsFailing);
-
-            // did we get back one item?
-            var items = result.ToArray();
-            Assert.Equal(1, items.Length);
-
-            // and is the nuget.exe where we expect it?
-            Assert.True(IsNuGetInstalled);
-        }
-    }
+﻿// 
+//  Copyright (c) Microsoft Corporation. All rights reserved. 
+//  Licensed under the Apache License, Version 2.0 (the "License");
+//  you may not use this file except in compliance with the License.
+//  You may obtain a copy of the License at
+//  http://www.apache.org/licenses/LICENSE-2.0
+//  
+//  Unless required by applicable law or agreed to in writing, software
+//  distributed under the License is distributed on an "AS IS" BASIS,
+//  WITHOUT WARRANTIES OR CONDITIONS OF ANY KIND, either express or implied.
+//  See the License for the specific language governing permissions and
+//  limitations under the License.
+//  
+
+namespace OneGet.PowerShell.Module.Test {
+    using System;
+    using System.CodeDom.Compiler;
+    using System.Collections;
+    using System.Collections.Generic;
+    using System.IO;
+    using System.Linq;
+    using System.Management.Automation;
+    using System.Xml;
+    using Microsoft.OneGet.Utility.Extensions;
+    using Microsoft.OneGet.Utility.Platform;
+    using Microsoft.OneGet.Utility.PowerShell;
+    using Xunit;
+
+    public class TestDynamicPowerShell {
+        private string NuGetPath {
+            get {
+                var systemBase = KnownFolders.GetFolderPath(KnownFolder.CommonApplicationData);
+                Assert.False(string.IsNullOrEmpty(systemBase), "Known Folder CommonApplicationData is null");
+
+                var nugets = NugetsInPath(Path.Combine(systemBase, "oneget", "ProviderAssemblies"));
+                var first = nugets.FirstOrDefault();
+                if (first != null) {
+                    return first;
+                }
+
+                var userBase = KnownFolders.GetFolderPath(KnownFolder.LocalApplicationData);
+                Assert.False(string.IsNullOrEmpty(userBase));
+
+                nugets = NugetsInPath(Path.Combine(userBase, "oneget", "ProviderAssemblies"));
+                first = nugets.FirstOrDefault();
+                if (first != null) {
+                    return first;
+                }
+
+                return null;
+            }
+        }
+
+        [Fact]
+        public void TestGetPackageProvider() {
+            var PS = NewPowerShellSession;
+
+            DynamicPowershellResult result = PS.GetPackageProvider(IsTesting:true);
+            var i = result.ToArray();
+            PrintItems(i);
+        }
+
+        [Fact]
+        public void TestFindPackage() {
+            var PS = NewPowerShellSession;
+
+            DynamicPowershellResult result = PS.FindPackage(IsTesting:true);
+            var i = result.ToArray();
+            PrintItems(i);
+        }
+
+        [Fact]
+        public void TestFindPackageValidName() {
+            var PS = NewPowerShellSession;
+
+            DynamicPowershellResult result = PS.FindPackage(Name: "Nuget", IsTesting: true);
+            var i = result.ToArray();
+            PrintItems(i);
+        }
+
+        [Fact]
+        public void TestFindPackageInvalidName() {
+            var PS = NewPowerShellSession;
+
+            DynamicPowershellResult result = PS.FindPackage(Name: "1THIS_3SHOULD_5NEVER_7BE_9FOUND_11EVER", IsTesting:true);
+            Assert.True(result.IsFailing);
+        }
+
+        [Fact]
+        public void TestFindPackageValidProvider() {
+            var PS = NewPowerShellSession;
+
+            DynamicPowershellResult result = PS.FindPackage(ProviderName: "Nuget", IsTesting: true); 
+            var i = result.ToArray();
+            PrintItems(i);
+        }
+
+        private bool IsNuGetInstalled {
+            get {
+                return NuGetPath != null;
+            }
+        }
+
+        private dynamic NewPowerShellSession {
+            get {
+                dynamic p = new DynamicPowershell();
+                DynamicPowershellResult result = p.ImportModule(".\\oneget.psd1");
+                Assert.False(result.IsFailing, "unable to import '.\\oneget.psd1  (PWD:'{0}')".format(Environment.CurrentDirectory));
+                return p;
+            }
+        }
+
+        [Fact]
+        //TODO
+        //Has warning, not error, impossible to check at the moment. [BUG]
+        public void TestFindPackageInvalidProvider() {
+            var PS = NewPowerShellSession;
+
+            DynamicPowershellResult result = PS.FindPackage(ProviderName: "1THIS_3SHOULD_5NEVER_7BE_9FOUND_11EVER", IsTesting: true);
+            Assert.True(result.Success); 
+           
+        }
+
+        [Fact]
+        public void TestFindPackageMaxVersion() {
+            var PS = NewPowerShellSession;
+
+            DynamicPowershellResult maxResult = PS.FindPackage(Name: "Nuget", MaximumVersion: "1.5", IsTesting: true);
+            Assert.False(maxResult.IsFailing);
+        }
+
+        [Fact]
+        public void TestFindPackageNegMaxVersion() {
+            var PS = NewPowerShellSession;
+
+            DynamicPowershellResult maxResult = PS.FindPackage(Name: "Nuget", MaximumVersion: "-1.5", IsTesting: true);
+            Assert.True(maxResult.IsFailing);
+        }
+
+        [Fact]
+        public void TestFindPackageMinVersion() {
+            var PS = NewPowerShellSession;
+
+            DynamicPowershellResult minResult = PS.FindPackage(Name: "Nuget", Version: "1.5", IsTesting: true);
+            Assert.False(minResult.IsFailing);
+        }
+
+        [Fact]
+        public void TestFindPackageNegMinVersion()
+        {
+            var PS = NewPowerShellSession;
+
+            DynamicPowershellResult minResult = PS.FindPackage(Name: "Nuget", Version: "-1.5", IsTesting: true);
+            Assert.True(minResult.IsFailing);
+        }
+
+        [Fact]
+        public void TestFindPackageReqVersion() {
+            var PS = NewPowerShellSession;
+
+            DynamicPowershellResult reqResult = PS.FindPackage(Name: "Nuget", RequiredVersion: "1.5", IsTesting: true);
+            Assert.False(reqResult.IsFailing);
+        }
+
+        [Fact]
+        public void TestFindPackageNegReqVersion()
+        {
+            var PS = NewPowerShellSession;
+
+            DynamicPowershellResult reqResult = PS.FindPackage(Name: "Nuget", RequiredVersion: "-1.5", IsTesting: true);
+            Assert.True(reqResult.IsFailing);
+        }
+
+        [Fact]
+        public void TestFindPackageAllVersion() {
+            var PS = NewPowerShellSession;
+
+            DynamicPowershellResult allResult = PS.FindPackage(Name: "Nuget", AllVersions: true, IsTesting: true);
+            Assert.False(allResult.IsFailing);
+        }
+
+        [Fact]
+        public void TestFindPackageRequiredVersionFail() {
+            var PS = NewPowerShellSession;
+            
+            DynamicPowershellResult result = PS.FindPackage(Name: "Nuget", Version: "1.0", MaximumVersion: "1.5", RequiredVersion: "2.0", IsTesting: true);
+            Assert.True(result.IsFailing);
+        }
+
+        [Fact]
+        public void TestFindPackageAllVersionFail() {
+            var PS = NewPowerShellSession;
+            
+            DynamicPowershellResult result = PS.FindPackage(Name: "Nuget", Version: "1.0", MaximumVersion: "1.5", AllVersion: "2.0", IsTesting: true);
+            Assert.True(result.IsFailing);
+        }
+        [Fact]
+        public void TestFindPackageMismatchedVersions() {
+            var PS = NewPowerShellSession;
+
+            DynamicPowershellResult result = PS.FindPackage(Name: "Nuget", Version: "1.5", MaximumVersion: "1.0", IsTesting: true);
+            Assert.True(result.IsFailing);
+        }
+
+        [Fact]
+        public void TestSavePackage() {
+            var PS = NewPowerShellSession;
+            DeleteAdeptNuget();
+            DynamicPowershellResult result = PS.SavePackage(Name: "Adept.NugetRunner", Destination: "c:\\temp", IsTesting: true);
+            Assert.True(File.Exists("C:\\temp\\Adept.NuGetRunner.1.0.0.2.nupkg"));
+            DeleteAdeptNuget();
+        }
+
+        [Fact]
+        public void TestSavePackageMinVersion()
+        {
+            var PS = NewPowerShellSession;
+            DeleteAdeptNuget();
+            DynamicPowershellResult result = PS.SavePackage(Name: "Adept.NugetRunner", Destination: "c:\\temp", Version: "1.0", IsTesting: true);
+            Assert.True(File.Exists("C:\\temp\\Adept.NuGetRunner.1.0.0.2.nupkg"));
+            DeleteAdeptNuget();
+        }
+
+        [Fact]
+        public void TestSavePackageMaxVersion()
+        {
+            var PS = NewPowerShellSession;
+            DeleteAdeptNuget();
+            DynamicPowershellResult result = PS.SavePackage(Name: "Adept.NugetRunner", Destination: "c:\\temp", MaximumVersion: "1.0", IsTesting: true);
+            Assert.True(File.Exists("C:\\temp\\Adept.NuGetRunner.1.0.nupkg"));
+            DeleteAdeptNuget();
+        }
+
+        [Fact]
+        public void TestSavePackageReqVersion()
+        {
+            var PS = NewPowerShellSession;
+            DeleteAdeptNuget();
+            DynamicPowershellResult result = PS.SavePackage(Name: "Adept.NugetRunner", Destination: "c:\\temp", RequiredVersion: "1.0", IsTesting: true);
+            Assert.True(File.Exists("C:\\temp\\Adept.NuGetRunner.1.0.nupkg"));
+            DeleteAdeptNuget();
+        }
+
+        [Fact]
+        public void TestSavePackageMismatchedVersions()
+        {
+            var PS = NewPowerShellSession;
+            DeleteAdeptNuget();
+            DynamicPowershellResult result = PS.SavePackage(Name: "Adept.NugetRunner", Destination: "c:\\temp", MaximumVersion: "1.0", Version: "1.0.0.2", IsTesting: true);
+            Assert.True(result.IsFailing);
+        }
+
+        [Fact]
+        public void TestGetPackageProviderName() {
+            var PS = NewPowerShellSession;
+
+            DynamicPowershellResult result = PS.GetPackageProvider(Name: "NuGet", ForceBootstrap: true, IsTesting: true);
+            Assert.False(result.IsFailing);
+
+            var items = result.ToArray();
+            Assert.Equal(1, items.Length);
+        }
+
+
+        private void DeleteAdeptNuget() {
+            const string folderPath = @"C:\\temp";
+            const string filesToDelete = "*NuGet*";
+            string[] fileList = Directory.GetFiles(folderPath, filesToDelete);
+            foreach (string file in fileList)
+            {
+                File.Delete(file);
+            }
+        }
+        private bool IsDllOrExe(string path) {
+            return path.ToLower().EndsWith(".exe") || path.ToLower().EndsWith(".dll");
+        }
+
+        private void PrintItems(dynamic items) {
+            foreach (var i in items)
+            {
+                Console.WriteLine(i.Name);
+            }
+        }
+
+        private IEnumerable<string> FilenameContains(IEnumerable<string> paths, string value) {
+            foreach (var item in paths) {
+                if (item.IndexOf(value, StringComparison.OrdinalIgnoreCase) > -1) {
+                    yield return item;
+                }
+            }
+        }
+
+        private IEnumerable<string> NugetsInPath(string folder) {
+            if (Directory.Exists(folder)) {
+                var files = Directory.EnumerateFiles(folder).ToArray();
+
+                return FilenameContains(files, "nuget").Where(IsDllOrExe);
+            }
+            return Enumerable.Empty<string>();
+        }
+
+        private void DeleteNuGet() {
+            var systemBase = KnownFolders.GetFolderPath(KnownFolder.CommonApplicationData);
+            Assert.False(string.IsNullOrEmpty(systemBase));
+
+            var nugets = NugetsInPath(Path.Combine(systemBase, "oneget", "ProviderAssemblies"));
+            foreach (var nuget in nugets) {
+                nuget.TryHardToDelete();
+            }
+
+            var userBase = KnownFolders.GetFolderPath(KnownFolder.LocalApplicationData);
+            Assert.False(string.IsNullOrEmpty(userBase));
+
+            nugets = NugetsInPath(Path.Combine(userBase, "oneget", "ProviderAssemblies"));
+            foreach (var nuget in nugets) {
+                nuget.TryHardToDelete();
+            }
+        }
+
+        [Fact]
+        public void TestBootstrapNuGet() {
+            // delete any copies of nuget if they are installed.
+            if (IsNuGetInstalled) {
+                DeleteNuGet();
+            }
+
+            // verify that nuget is not installed.
+            Assert.False(IsNuGetInstalled, "NuGet is still installed at :".format(NuGetPath));
+
+            var PS = NewPowerShellSession;
+
+            // ask onget for the nuget package provider, bootstrapping if necessary
+            DynamicPowershellResult result = PS.GetPackageProvider(Name: "NuGet", ForceBootstrap: true, IsTesting: true);
+            Assert.False(result.IsFailing);
+
+            // did we get back one item?
+            var items = result.ToArray();
+            Assert.Equal(1, items.Length);
+
+            // and is the nuget.exe where we expect it?
+            Assert.True(IsNuGetInstalled);
+        }
+    }
 }