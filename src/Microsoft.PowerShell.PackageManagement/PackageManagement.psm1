﻿#
# Script module for module 'PackageManagement'
#
Set-StrictMode -Version Latest
Microsoft.PowerShell.Utility\Import-LocalizedData  LocalizedData -filename PackageManagement.Resources.psd1

# Summary: PackageManagement is supported on Windows PowerShell 3.0 or later, Nano Server and PowerShellCore
$isCore = ($PSVersionTable.Keys -contains "PSEdition") -and ($PSVersionTable.PSEdition -ne 'Desktop')
if ($isCore)
{
    # PackageManagement only works on versions of PowerShell Core built on .NETCoreApp 2.0 and above
    # The following API was added in PackageManagement as a dependency
    $loadFromMethod = [System.Reflection.Assembly].GetMethods() | Where-Object { $_.Name -eq 'LoadFrom' }
    if (-not $loadFromMethod)
    {
<<<<<<< HEAD
        $psCoreVersion = $PSVersionTable.GitCommitId
        throw ($LocalizedData.OldPowerShellCoreVersion -f $psCoreVersion)
=======
        if ($PSVersionTable.ContainsKey('GitCommitId')) {
            $psVersionString = $PSVersionTable.GitCommitId
        } else {
            $psVersionString = $PSVersionTable.PSVersion.ToString()
        }
        throw ($LocalizedData.OldPowerShellCoreVersion -f $psVersionString)
>>>>>>> 56af800b
    }
}

# Set up some helper variables to make it easier to work with the module
$script:PSModule = $ExecutionContext.SessionState.Module
$script:PSModuleRoot = $script:PSModule.ModuleBase

$script:PkgMgmt = 'Microsoft.PackageManagement.dll'
$script:PSPkgMgmt = 'Microsoft.PowerShell.PackageManagement.dll'


# Try to import the OneGet assemblies at the same directory regardless fullclr or coreclr
$OneGetModulePath = Join-Path -Path $script:PSModuleRoot -ChildPath $script:PkgMgmt
$binaryModuleRoot = $script:PSModuleRoot


if(-not (Test-Path -Path $OneGetModulePath))
{
    # Import the appropriate nested binary module based on the current PowerShell version
    $binaryModuleRoot = Join-Path -Path $script:PSModuleRoot -ChildPath 'fullclr'

    if ($isCore) {
        $binaryModuleRoot = Join-Path -Path $script:PSModuleRoot -ChildPath 'coreclr'
    }
    
    $OneGetModulePath = Join-Path -Path $binaryModuleRoot -ChildPath $script:PkgMgmt
}

$PSOneGetModulePath = Join-Path -Path $binaryModuleRoot -ChildPath $script:PSPkgMgmt
$OneGetModule = Import-Module -Name $OneGetModulePath -PassThru
$PSOneGetModule = Import-Module -Name $PSOneGetModulePath -PassThru


# When the module is unloaded, remove the nested binary module that was loaded with it
if($OneGetModule)
{
    $script:PSModule.OnRemove = {
        Remove-Module -ModuleInfo $OneGetModule
    }
}

if($PSOneGetModule)
{
    $script:PSModule.OnRemove = {
        Remove-Module -ModuleInfo $PSOneGetModule
    }
}<|MERGE_RESOLUTION|>--- conflicted
+++ resolved
@@ -13,17 +13,12 @@
     $loadFromMethod = [System.Reflection.Assembly].GetMethods() | Where-Object { $_.Name -eq 'LoadFrom' }
     if (-not $loadFromMethod)
     {
-<<<<<<< HEAD
-        $psCoreVersion = $PSVersionTable.GitCommitId
-        throw ($LocalizedData.OldPowerShellCoreVersion -f $psCoreVersion)
-=======
         if ($PSVersionTable.ContainsKey('GitCommitId')) {
             $psVersionString = $PSVersionTable.GitCommitId
         } else {
             $psVersionString = $PSVersionTable.PSVersion.ToString()
         }
         throw ($LocalizedData.OldPowerShellCoreVersion -f $psVersionString)
->>>>>>> 56af800b
     }
 }
 
