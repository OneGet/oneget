--- conflicted
+++ resolved
@@ -1,168 +1,164 @@
-
-# PackageManagement (aka OneGet)
-
-
-### What's New
-Follow our [News Panel](https://github.com/OneGet/oneget/wiki/News-Panel).
-
-Check out the PackageManagement and PowershellGet MSI package [March release for downlevel OSs!] (https://www.microsoft.com/en-us/download/details.aspx?id=51451)
-
-
-### Get Started!
-
-OneGet is shipped in Win10 Client RTM! For downlevel OS, you can install the [WMF 5.0 RTM] (https://www.microsoft.com/en-us/download/details.aspx?id=50395) and then start using the OneGet.
-
-You can follow [@PSOneGet on Twitter](http://twitter.com/PSOneGet) to be notified of every new build.
-
-
-* Learn how to [use the powershell cmdlets](https://github.com/OneGet/oneget/wiki/cmdlets), [try some samples] (https://github.com/PowerShell/PowerShell-Docs/blob/staging/wmf/5.0/oneget_cmdlets.md), or read [our MSDN Technet docs] (https://technet.microsoft.com/en-us/library/mt422622.aspx)
-* Read our [General Q and A](https://github.com/OneGet/oneget/wiki/Q-and-A)
-* Learn about the [8 Laws of Software Installation](https://github.com/OneGet/oneget/wiki/8-Laws-of-Software-Installation)
-* [General Troubleshooting] (https://github.com/OneGet/oneget/wiki/General-Troubleshooting)
-* Check out more help information [in our wiki page] (https://github.com/oneget/oneget/wiki)
-
-#### What is PackageManagement (OneGet)?
-
-<<<<<<< HEAD
-OneGet is renamed as PackageManagement. It is a unified interface to package management systems and aims to make Software Discovery, Installation and Inventory (SDII) work via a common set of cmdlets (and eventually a set of APIs). Regardless of the installation technology underneath, users can use these common cmdlets to install/uninstall packages, add/remove/query package repositories, and query a system for the software installed.
-=======
-OneGet is a Windows package manager, renamed as PackageManagement. It is a unified interface to package management systems and aims to make Software Discovery, Installation and Inventory (SDII) work via a common set of cmdlets (and eventually a set of APIs). Regardless of the installation technology underneath, users can use these common cmdlets to install/uninstall packages, add/remove/query package repositories, and query a system for the software installed. 
->>>>>>> aa365d0f
-
-With OneGet, you can
-* Manage a list of software repositories in which packages can be searched, acquired, and installed
-* Search and filter your repositories to find the packages you need
-* Seamlessly install and uninstall packages from one or more repositories with a single PowerShell command
-
-#####PackageManagement Architecture#####
-
-![Image](./assets/OneGetArchitecture.PNG?raw=true)
-
-
-### Building the code
-
-#### Required Tools
-- Visual Studio 2013
-- Powershell Tools for Visual Studio : http://visualstudiogallery.msdn.microsoft.com/c9eb3ba8-0c59-4944-9a62-6eee37294597
-- XUnit ( I currently use 2.0.0.0 ) : http://xunit.codeplex.com/releases
-- You may need to manually install Windows SDK for getting tools like mt.exe.
-
-#### Optional Tools
-- Resharper - http://www.jetbrains.com/resharper/
-- Resharper xUnit test runner - http://resharper-plugins.jetbrains.com/packages/xunitcontrib/2.0.0
-- Wix 3.9 : http://wixtoolset.org (only if you want to build the MSI and Installer)
-
-check out the source code
-``` powershell
-
-#clone this repository
-> git clone --recurse-submodules https://github.com/OneGet/oneget.git
-
-# go to the project folder
-> cd oneget
-
-# optional: switch to the wip branch
-> git checkout wip
-
-# get the submodules for this branch
-> git submodule update --init
-
-# BUILD using Visual Studio, or from the command line:
-
-> msbuild PackageManagement.sln /p:Configuration=Release "/p:Platform=Any CPU"
-
-# If you want to send me changes, you should fork the project into your own
-# account first, and use that URL to clone it.
-# If you fork it later you can just change the origin by:
-
-# move the old origin out of the way. You could delete it if you want.
-> git remote rename origin original
-
-# add your repo url as the origin:
-# e.g. git@github.com:fearthecowboy/OneGet.git
-> git remote add origin <your-repo-url>
-
-# build & deploy binaries and run test
-build the packagemanagment.sln:
-
-    msbuild PackageManagement.sln /p:Configuration=Release "/p:Platform=Any CPU"
-
-cd to the test folder
-.\run-test.ps1  will copy the files generated from the build to x:\Program Files\WindowsPowerShell\Modules\PackageManagement
-and update the PowerShellGet to x:\Program Files\WindowsPowerShell\Modules\PowerShellGet. Also run the tests.
-
-```
-
-
-### Understanding the OneGet code repository
-
-OneGet is under rapid development, and so you get to see just how the sausage is being made. I try to keep the master branch clean and buildable, but my own working branch can get pretty damn wild and I make no bones about some of this. I work fast, I make big changes, and I try to keep my eye on the target.
-
-Feel free to clone the repository, and check out the different branches:
-
-#### Branches
-
-There are currently three branches in the git repository:
-
-| Branch/Tag | Purpose |
-| ------- | ---------------------------|
-|`master`|  The `master` branch is where the daily builds of OneGet will be made from.  |
-|`WMF5_RTM`|  The `WMF5_RTM` tag is to mark the WMF 5.0 RTM release point. |
-|`TP5`|  The `TP5` tag is to mark the TP5 release point. |
-|`wip`|  The `wip` branch is where the current **unstable** and **not-likely-working** coding is taking place. This lets you see where I'm at before stuff actually hits the master branch. Fun to read, but really, the wild-west of code branches. |
-
-
-### Contributing to OneGet
-
-Contributions to the OneGet project will require the signing of a CLA -- contact @jianyunt for details...
-
-In the immediate time frame, we won't be taking pull requests to the core itself, as we still have many masters at Microsoft to keep happy, and I have a lot of release process stuff I have to go thru to make them happy.
-
-There are some exceptions to the where I can take Pull Requests immediately:
-
-> Pull Requests to the Package Providers are instantly welcome
-
-> Any unit tests, BVT tests or -Edge only features, we can take pull requests for as well
-
-> Docs, Wiki, content, designs, bugs -- everything gleefully accepted :D
-
-
-### Participating in the OneGet Community
-
-I'm eager to work with anyone who wants to help shape the future of Package Management on Windows -- your opinions, feedback and code can help everyone.
-
-
-### Online Meeting
-
-We have an online monthly meeting at the beginning of each month on Tuesday from 10am - 11am (PST). Each month may have slight shift of either the first week or the second week.  We will twitter the exact time as well as put a note on GitHub site.  (everyone welcome!)
-
-You can see archives of the previous meetings available on
-
-All meeting notes are recorded under [OneDrive PackageManagement](https://onedrive.live.com/?authkey=%21ABehsy6i3rzQdxE&id=EF4B329A5EB9EA4D%21127&cid=EF4B329A5EB9EA4D)
-
-
-### Project Dashboard
-
-You can see issues, pull requests, backlog items, etc. in the [OneGet Dashboard](https://waffle.io/oneget/oneget)
-
-[![Stories in Progress](https://badge.waffle.io/oneget/oneget.svg?label=Bug&title=Bug)](http://waffle.io/OneGet/OneGet)
-[![Stories in Progress](https://badge.waffle.io/oneget/oneget.svg?label=Investigate&title=Investigate)](http://waffle.io/OneGet/OneGet)
-[![Stories in Progress](https://badge.waffle.io/oneget/oneget.svg?label=Discussion&title=Discussion)](http://waffle.io/OneGet/OneGet)
-[![Stories in Progress](https://badge.waffle.io/oneget/oneget.svg?label=New%20Feature&title=New%20Feature)](http://waffle.io/OneGet/OneGet)
-[![Stories in Progress](https://badge.waffle.io/oneget/oneget.svg?label=PowerShellGet&title=PowerShellGet)](http://waffle.io/OneGet/OneGet)
-
-Throughput Graph
-
-[![Throughput Graph](https://graphs.waffle.io/OneGet/oneget/throughput.svg)](https://waffle.io/OneGet/oneget/metrics)
-
-
-### Team Members
-
-| Branch | Purpose |
-| ------- | ---------------------------|
-|@Xumin|  Program Manager on OneGet. Xumin is the sheriff, trying to keep the law. If there are rules that we need to play by, Xumin make us follow them.   |
-|@Jianyun|  Engineer owner on OneGet & its providers. |
-|@Krishna|  Our engineer manager on OneGet, also owner for PowerShell Gallery.   |
-|@Quoc|  Engineer on the team.   |
-
-[Follow us on Twitter](https://twitter.com/PSOneGet)
+
+# PackageManagement (aka OneGet)
+
+
+### What's New
+Follow our [News Panel](https://github.com/OneGet/oneget/wiki/News-Panel).
+
+Check out the PackageManagement and PowershellGet MSI package [March release for downlevel OSs!] (https://www.microsoft.com/en-us/download/details.aspx?id=51451)
+
+
+### Get Started!
+
+OneGet is shipped in Win10 Client RTM! For downlevel OS, you can install the [WMF 5.0 RTM] (https://www.microsoft.com/en-us/download/details.aspx?id=50395) and then start using the OneGet.
+
+You can follow [@PSOneGet on Twitter](http://twitter.com/PSOneGet) to be notified of every new build.
+
+
+* Learn how to [use the powershell cmdlets](https://github.com/OneGet/oneget/wiki/cmdlets), [try some samples] (https://github.com/PowerShell/PowerShell-Docs/blob/staging/wmf/5.0/oneget_cmdlets.md), or read [our MSDN Technet docs] (https://technet.microsoft.com/en-us/library/mt422622.aspx)
+* Read our [General Q and A](https://github.com/OneGet/oneget/wiki/Q-and-A)
+* Learn about the [8 Laws of Software Installation](https://github.com/OneGet/oneget/wiki/8-Laws-of-Software-Installation)
+* [General Troubleshooting] (https://github.com/OneGet/oneget/wiki/General-Troubleshooting)
+* Check out more help information [in our wiki page] (https://github.com/oneget/oneget/wiki)
+
+#### What is PackageManagement (OneGet)?
+
+OneGet is a Windows package manager, renamed as PackageManagement. It is a unified interface to package management systems and aims to make Software Discovery, Installation and Inventory (SDII) work via a common set of cmdlets (and eventually a set of APIs). Regardless of the installation technology underneath, users can use these common cmdlets to install/uninstall packages, add/remove/query package repositories, and query a system for the software installed. 
+
+With OneGet, you can
+* Manage a list of software repositories in which packages can be searched, acquired, and installed
+* Search and filter your repositories to find the packages you need
+* Seamlessly install and uninstall packages from one or more repositories with a single PowerShell command
+
+#####PackageManagement Architecture#####
+
+![Image](./assets/OneGetArchitecture.PNG?raw=true)
+
+
+### Building the code
+
+#### Required Tools
+- Visual Studio 2013
+- Powershell Tools for Visual Studio : http://visualstudiogallery.msdn.microsoft.com/c9eb3ba8-0c59-4944-9a62-6eee37294597
+- XUnit ( I currently use 2.0.0.0 ) : http://xunit.codeplex.com/releases
+- You may need to manually install Windows SDK for getting tools like mt.exe.
+
+#### Optional Tools
+- Resharper - http://www.jetbrains.com/resharper/
+- Resharper xUnit test runner - http://resharper-plugins.jetbrains.com/packages/xunitcontrib/2.0.0
+- Wix 3.9 : http://wixtoolset.org (only if you want to build the MSI and Installer)
+
+check out the source code
+``` powershell
+
+#clone this repository
+> git clone --recurse-submodules https://github.com/OneGet/oneget.git
+
+# go to the project folder
+> cd oneget
+
+# optional: switch to the wip branch
+> git checkout wip
+
+# get the submodules for this branch
+> git submodule update --init
+
+# BUILD using Visual Studio, or from the command line:
+
+> msbuild PackageManagement.sln /p:Configuration=Release "/p:Platform=Any CPU"
+
+# If you want to send me changes, you should fork the project into your own
+# account first, and use that URL to clone it.
+# If you fork it later you can just change the origin by:
+
+# move the old origin out of the way. You could delete it if you want.
+> git remote rename origin original
+
+# add your repo url as the origin:
+# e.g. git@github.com:fearthecowboy/OneGet.git
+> git remote add origin <your-repo-url>
+
+# build & deploy binaries and run test
+build the packagemanagment.sln:
+
+    msbuild PackageManagement.sln /p:Configuration=Release "/p:Platform=Any CPU"
+
+cd to the test folder
+.\run-test.ps1  will copy the files generated from the build to x:\Program Files\WindowsPowerShell\Modules\PackageManagement
+and update the PowerShellGet to x:\Program Files\WindowsPowerShell\Modules\PowerShellGet. Also run the tests.
+
+```
+
+
+### Understanding the OneGet code repository
+
+OneGet is under rapid development, and so you get to see just how the sausage is being made. I try to keep the master branch clean and buildable, but my own working branch can get pretty damn wild and I make no bones about some of this. I work fast, I make big changes, and I try to keep my eye on the target.
+
+Feel free to clone the repository, and check out the different branches:
+
+#### Branches
+
+There are currently three branches in the git repository:
+
+| Branch/Tag | Purpose |
+| ------- | ---------------------------|
+|`master`|  The `master` branch is where the daily builds of OneGet will be made from.  |
+|`WMF5_RTM`|  The `WMF5_RTM` tag is to mark the WMF 5.0 RTM release point. |
+|`TP5`|  The `TP5` tag is to mark the TP5 release point. |
+|`wip`|  The `wip` branch is where the current **unstable** and **not-likely-working** coding is taking place. This lets you see where I'm at before stuff actually hits the master branch. Fun to read, but really, the wild-west of code branches. |
+
+
+### Contributing to OneGet
+
+Contributions to the OneGet project will require the signing of a CLA -- contact @jianyunt for details...
+
+In the immediate time frame, we won't be taking pull requests to the core itself, as we still have many masters at Microsoft to keep happy, and I have a lot of release process stuff I have to go thru to make them happy.
+
+There are some exceptions to the where I can take Pull Requests immediately:
+
+> Pull Requests to the Package Providers are instantly welcome
+
+> Any unit tests, BVT tests or -Edge only features, we can take pull requests for as well
+
+> Docs, Wiki, content, designs, bugs -- everything gleefully accepted :D
+
+
+### Participating in the OneGet Community
+
+I'm eager to work with anyone who wants to help shape the future of Package Management on Windows -- your opinions, feedback and code can help everyone.
+
+
+### Online Meeting
+
+We have an online monthly meeting at the beginning of each month on Tuesday from 10am - 11am (PST). Each month may have slight shift of either the first week or the second week.  We will twitter the exact time as well as put a note on GitHub site.  (everyone welcome!)
+
+You can see archives of the previous meetings available on
+
+All meeting notes are recorded under [OneDrive PackageManagement](https://onedrive.live.com/?authkey=%21ABehsy6i3rzQdxE&id=EF4B329A5EB9EA4D%21127&cid=EF4B329A5EB9EA4D)
+
+
+### Project Dashboard
+
+You can see issues, pull requests, backlog items, etc. in the [OneGet Dashboard](https://waffle.io/oneget/oneget)
+
+[![Stories in Progress](https://badge.waffle.io/oneget/oneget.svg?label=Bug&title=Bug)](http://waffle.io/OneGet/OneGet)
+[![Stories in Progress](https://badge.waffle.io/oneget/oneget.svg?label=Investigate&title=Investigate)](http://waffle.io/OneGet/OneGet)
+[![Stories in Progress](https://badge.waffle.io/oneget/oneget.svg?label=Discussion&title=Discussion)](http://waffle.io/OneGet/OneGet)
+[![Stories in Progress](https://badge.waffle.io/oneget/oneget.svg?label=New%20Feature&title=New%20Feature)](http://waffle.io/OneGet/OneGet)
+[![Stories in Progress](https://badge.waffle.io/oneget/oneget.svg?label=PowerShellGet&title=PowerShellGet)](http://waffle.io/OneGet/OneGet)
+
+Throughput Graph
+
+[![Throughput Graph](https://graphs.waffle.io/OneGet/oneget/throughput.svg)](https://waffle.io/OneGet/oneget/metrics)
+
+
+### Team Members
+
+| Branch | Purpose |
+| ------- | ---------------------------|
+|@Xumin|  Program Manager on OneGet. Xumin is the sheriff, trying to keep the law. If there are rules that we need to play by, Xumin make us follow them.   |
+|@Jianyun|  Engineer owner on OneGet & its providers. |
+|@Krishna|  Our engineer manager on OneGet, also owner for PowerShell Gallery.   |
+|@Quoc|  Engineer on the team.   |
+
+[Follow us on Twitter](https://twitter.com/PSOneGet)